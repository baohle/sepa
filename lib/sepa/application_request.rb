module Sepa
  class ApplicationRequest
    def initialize(params)
      # Used by most, both Nordea and Danske
      @command = check_command(params.fetch(:command))
      @customer_id = params.fetch(:customer_id)
      @environment = params.fetch(:environment)
      @target_id = params[:target_id]
      @status = params[:status]
      @file_type = params[:file_type]
      @content = params[:content]
      @file_reference = params[:file_reference]

<<<<<<< HEAD
      @private_key, @cert, @pin, @service, @csr, @hmac,
        @bank_root_cert_serial,@request_id = ''

      # Set values for the previously defined attributes
      initialize_required_fields_per_request(params)
=======
      # For signed Nordea application requests
      if @command != :get_certificate && @command != :create_certificate && @command != :get_bank_certificate
        @private_key = params.fetch(:private_key)
        @cert = params.fetch(:cert)
      elsif @command == :get_certificate || @command == :create_certificate || @command == :get_bank_certificate
        # Only for cert requests
        # Danske Bank Create Certificate
        @pin = params[:pin]
        @key_generator_type = params[:key_generator_type]
        @encryption_cert_pkcs10 = params[:encryption_cert_pkcs10]
        @signing_cert_pkcs10 = params[:signing_cert_pkcs10]
        @request_id = params[:request_id] # For Danske Bank PKI
        # Danske Bank Get Bank Certificate
        @bank_root_cert_serial = params[:bank_root_cert_serial]
        # Nordea Bank
        @service = params[:service]
      end
      # Only for Nordea Get Certificate
      if @command == :get_certificate
        @pin = params[:pin]
        @csr = params[:csr]
        # Creates a hmac seal with the CSR and PIN-code
        params[:hmac] = create_hmac_seal(@pin,@csr)
        @hmac = params[:hmac]
      end
>>>>>>> 7df70ec3
    end

    def get_as_base64
      load_template(@command)
      set_nodes_contents
      # No signature for Certificate Requests
      if @command != :get_certificate && @command != :get_bank_certificate
        process_signature
      end

      Base64.encode64(@ar.to_xml)
    end

    private

      def initialize_required_fields_per_request(params)
        generic_commands = [:get_user_info, :upload_file, :download_file,
                            :download_file_list]

        case @command
        when *generic_commands
          @private_key = params.fetch(:private_key)
          @cert = params.fetch(:cert)
        when :get_certificate
          @service = params[:service]
          @pin = params[:pin]
          @csr = params[:csr]
          @hmac = create_hmac_seal(@pin,@csr)
        when :get_bank_certificate
          @pin = params[:pin]
          @request_id = params[:request_id]
          @bank_root_cert_serial = params[:bank_root_cert_serial]
        end
      end

      def check_command(command)
        valid_commands = [:get_certificate, :download_file_list, :download_file,
                          :get_user_info, :upload_file, :download_file,
                          :get_bank_certificate]
        unless valid_commands.include?(command)
          fail ArgumentError, "You didn't provide a proper command. " \
            "Acceptable values are #{valid_commands.inspect}"
        else
          command
        end
      end
      # Loads the application request template according to the command
      def load_template(command)
        template_dir = File.expand_path('../xml_templates/application_request',
                                        __FILE__)

        case command

        when :get_certificate
          path = "#{template_dir}/get_certificate.xml"
        when :download_file_list
          path = "#{template_dir}/download_file_list.xml"
        when :get_user_info
          path = "#{template_dir}/get_user_info.xml"
        when :upload_file
          path = "#{template_dir}/upload_file.xml"
        when :download_file
          path = "#{template_dir}/download_file.xml"
        when :get_bank_certificate
          path = "#{template_dir}/danske_get_bank_certificate.xml"
        end

        @ar = Nokogiri::XML(File.open(path))
      end


      def set_node(node, value)
        @ar.at_css(node).content = value
      end

      # Set the nodes' contents according to the command
      def set_nodes_contents
        if @command != :get_bank_certificate
          set_node("CustomerId", @customer_id)
          set_node("Timestamp", Time.now.iso8601)
          set_node("Environment", @environment)
          set_node("SoftwareId", "Sepa Transfer Library version #{VERSION}")
          set_node("Command",
                   @command.to_s.split(/[\W_]/).map {|c| c.capitalize}.join)
        end

        case @command

        when :get_certificate
          set_node("Service", @service)
          set_node("Content", Base64.encode64(@csr.to_der))
          set_node("HMAC", Base64.encode64(@hmac).chop)
        when :download_file_list
          set_node("Status", @status)
          set_node("TargetId", @target_id)
          set_node("FileType", @file_type)
        when :download_file
          set_node("Status", @status)
          set_node("TargetId", @target_id)
          set_node("FileType", @file_type)
          set_node("FileReference", @file_reference)
        when :upload_file
          set_node("Content", Base64.encode64(@content))
          set_node("FileType", @file_type)
          set_node("TargetId", @target_id)
        when :get_bank_certificate
          set_node("elem|BankRootCertificateSerialNo", @bank_root_cert_serial)
          set_node("elem|Timestamp", Time.now.iso8601)
          set_node("elem|RequestId", @request_id)
        end
      end

      def create_hmac_seal(pin, csr)
        hmacseal = OpenSSL::HMAC.digest('sha1',pin,csr.to_der)
        hmacseal
      end

      def remove_node(doc, node, xmlns)
        doc.at_css("xmlns|#{node}", 'xmlns' => xmlns).remove
      end

      def add_node_to_root(doc, node)
        doc.root.add_child(node)
      end

      def calculate_digest(doc)
        sha1 = OpenSSL::Digest::SHA1.new
        Base64.encode64(sha1.digest(doc.canonicalize))
      end

      def add_value_to_signature(node, value)
        node = @ar.at_css("dsig|#{node}",
                          'dsig' => 'http://www.w3.org/2000/09/xmldsig#')
        node.content = value
      end

      def calculate_signature(private_key)
        sha1 = OpenSSL::Digest::SHA1.new
        node = @ar.at_css("dsig|SignedInfo",
                          'dsig' => 'http://www.w3.org/2000/09/xmldsig#')
        signature = private_key.sign(sha1, node.canonicalize)
        Base64.encode64(signature)
      end

      def format_cert(cert)
        cert = cert.to_s
        cert = cert.split('-----BEGIN CERTIFICATE-----')[1]
        cert = cert.split('-----END CERTIFICATE-----')[0]
        cert.gsub!(/\s+/, "")
      end

      def process_signature
        signature_node = remove_node(@ar,
                                     'Signature',
                                     'http://www.w3.org/2000/09/xmldsig#')
        digest = calculate_digest(@ar)
        add_node_to_root(@ar, signature_node)
        add_value_to_signature('DigestValue', digest)
        signature = calculate_signature(@private_key)
        add_value_to_signature('SignatureValue', signature)
        add_value_to_signature('X509Certificate',format_cert(@cert))
      end
  end
end<|MERGE_RESOLUTION|>--- conflicted
+++ resolved
@@ -11,13 +11,12 @@
       @content = params[:content]
       @file_reference = params[:file_reference]
 
-<<<<<<< HEAD
       @private_key, @cert, @pin, @service, @csr, @hmac,
         @bank_root_cert_serial,@request_id = ''
 
       # Set values for the previously defined attributes
       initialize_required_fields_per_request(params)
-=======
+
       # For signed Nordea application requests
       if @command != :get_certificate && @command != :create_certificate && @command != :get_bank_certificate
         @private_key = params.fetch(:private_key)
@@ -43,18 +42,21 @@
         params[:hmac] = create_hmac_seal(@pin,@csr)
         @hmac = params[:hmac]
       end
->>>>>>> 7df70ec3
     end
 
     def get_as_base64
       load_template(@command)
       set_nodes_contents
       # No signature for Certificate Requests
-      if @command != :get_certificate && @command != :get_bank_certificate
+      if @command != :get_certificate && @command != :get_bank_certificate && @command != :create_certificate
         process_signature
       end
 
-      Base64.encode64(@ar.to_xml)
+      if @command == :create_certificate
+        @ar
+      else
+        Base64.encode64(@ar.to_xml)
+      end
     end
 
     private
@@ -82,7 +84,7 @@
       def check_command(command)
         valid_commands = [:get_certificate, :download_file_list, :download_file,
                           :get_user_info, :upload_file, :download_file,
-                          :get_bank_certificate]
+                          :get_bank_certificate, :create_certificate]
         unless valid_commands.include?(command)
           fail ArgumentError, "You didn't provide a proper command. " \
             "Acceptable values are #{valid_commands.inspect}"
@@ -109,6 +111,8 @@
           path = "#{template_dir}/download_file.xml"
         when :get_bank_certificate
           path = "#{template_dir}/danske_get_bank_certificate.xml"
+        when :create_certificate
+          path = "#{template_dir}/create_certificate.xml"
         end
 
         @ar = Nokogiri::XML(File.open(path))
@@ -121,7 +125,7 @@
 
       # Set the nodes' contents according to the command
       def set_nodes_contents
-        if @command != :get_bank_certificate
+        if @command != :get_bank_certificate && @command != :create_certificate
           set_node("CustomerId", @customer_id)
           set_node("Timestamp", Time.now.iso8601)
           set_node("Environment", @environment)
@@ -131,7 +135,15 @@
         end
 
         case @command
-
+        when :create_certificate
+          set_node("tns|CustomerId", @customer_id)
+          set_node("tns|KeyGeneratorType", @key_generator_type)
+          set_node("tns|EncryptionCertPKCS10", Base64.encode64(@encryption_cert_pkcs10.to_der))
+          set_node("tns|SigningCertPKCS10", Base64.encode64(@signing_cert_pkcs10.to_der))
+          set_node("tns|Timestamp", Time.now.iso8601)
+          set_node("tns|RequestId", @request_id)
+          set_node("tns|Environment", @environment)
+          set_node("tns|PIN", @pin)
         when :get_certificate
           set_node("Service", @service)
           set_node("Content", Base64.encode64(@csr.to_der))
