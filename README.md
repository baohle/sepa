# Devlab / SEPA

This project aims to create an open source implementation of SEPA Financial Messages using Web Services. Project implementation will be done in Ruby. We will also create a REST API for this module.

## First milestone

* Support for SEPA Web Services
* Customer-to-Bank Statement. ISO standard "CustomerCreditTransferInitiationV03", XML schema "pain.001.001.03"
* Bank-to-Customer Statement. ISO standard "BankToCustomerStatementV02", XML schema "camt.053.001.02"
* Bank-to-Customer Debit/Credit Notification. ISO standard "BankToCustomerDebitCreditNotificationV02", XML schma "camt.054.001.02"
* Update README

## Installation

Add this line to your application's Gemfile:

    gem 'sepa'

And then execute:

    $ bundle

Or install it yourself as:

    $ gem install sepa

## Usage

### Communicating with the bank

1. Require the gem:

        require 'sepa'

2. Define the hash that will be passed to the gem when initializing it:

        params = {
          private_key: OpenSSL::PKey::RSA.new(File.read("path/to/key")),
          cert: OpenSSL::X509::Certificate.new(File.read("path/to/key")),
          command: :command_as_symbol,
          customer_id: '11111111',
          environment: 'PRODUCTION',
          status: 'NEW',
          target_id: '11111111A1',
          language: 'FI',
          file_type: 'TITO',
          wsdl: 'path/to/wsdl(or url)',
          content: payload,
          file_reference: "11111111A12006030329501800000014"
        }

3. Initialize a new instance of the client and pass the params hash

        sepa_client = Sepa::Client.new(params)

<<<<<<< HEAD
4. There are five methods that can be called after initializing the client:

  * Returns the whole soap response as a hash:

            sepa_client.call

  * Returns the application request in base64 coded format:

            sepa_client.get_ar_as_base64

  * Returns the application request as a string:

            sepa_client.get_ar_as_string

  * Returns the content field of the application request in base64 coded format:

            sepa_client.get_content_as_base64

  * Returns the content field of the application request as a string:

            sepa_client.get_content_as_string
=======
4. There is only one method that can be called after initializing the client:

  * Returns the whole soap response as a savon response object:

            client.send
>>>>>>> 598924f0

### For downloading Nordea certificate

1. Require the gem:

        require 'sepa'

2. Create a request config file (cert_req.conf) with following contents (filled with values appropriate for testing)

        [ req ]
        default_bits            = 1024
        default_keyfile         = defaultkeyfilename.pem
        default_md              = sha1

        prompt                  = no
        distinguished_name      = distinguished_name

        [ distinguished_name ]
        CN                      = Company name
        serialNumber            = 11111111
        C                       = FI

3. Create 1024bit SHA-1 Private Key and generate a Certificate Signing Request in DER format using your personal PIN as the key (using values appropriate for testing)

        openssl req -newkey rsa:1024 -keyout signing_key.pem -keyform PEM -out CSR.csr -outform DER -config cert_req.conf -nodes

        pin = '1234567890'

        csr = OpenSSL::X509::Request.new(File.read ('CSR.csr'))

        hmac = OpenSSL::HMAC.digest('sha1',pin,csr.to_der)

        payload = csr.to_der

4. Define the hash that will be passed to the gem when initializing it:

        params = {
          command: :get_certificate,
          customer_id: '11111111',
          environment: 'TEST',
          wsdl: 'sepa/wsdl/wsdl_nordea_cert.xml(or url)',
          content: payload,
          hmac: hmac,
          service: 'service'
        }

5. Initialize a new instance of the client and pass the params hash

        sepa_client = Sepa::Client.new(params)
        sepa_client.call

6. Save the certificate from the response into a local file

***

### Parameter breakdown

* private_key: Your private key in OpenSSL PKey RSA format

* cert: Your certificate in OpenSSL X509 Certificate format.

* command: Either :download_file_list, :upload_file, :download_file, :get_user_info or :get_certificate, depending on what you want to do.

* customer_id: Your personal id with the bank.

* environment: Must be either PRODUCTION or TEST

* status: For filtering stuff. Must be either NEW, DOWNLOADED or ALL

* target_id: Some specification of the folder which to access in the bank.

* language: Language must be either FI, EN or SV

* file_type: File types to upload or download:

  * LMP300 = Laskujen maksupalvelu (lähtevä)

  * LUM2 = Valuuttamaksut (lähtevä)

  * KTL = Saapuvat viitemaksut (saapuva)

  * TITO = Konekielinen tiliote (saapuva)

  * NDCORPAYS = Yrityksen maksut XML (lähtevä)

  * NDCAMT53L = Konekielinen XML-tiliote (saapuva)

  * NDCAMT54L = Saapuvat XML viitemaksu (saapuva)

  * wsdl: Path to the WSDL file. Is identical at least between finnish banks except for the address.

  * content: The actual payload to send. The creation of this file may be supported by the client at some point.

  * file_reference: File reference for :download_file command

* hmac: SHA-1 hmac seal generated with personal pin as key, certificate signing request as value

* service: For testing value is service, otherwise ISSUER

***

### Parsing data from bank response xml
Parsing based on specifications by Federation of Finnish Financial Services provided xml examples account statement [XML account statement](http://www.fkl.fi/teemasivut/sepa/tekninen_dokumentaatio/Dokumentit/FI_camt_053_sample.xml.xml) and debit credit notification [XML debit credit notification](http://www.fkl.fi/teemasivut/sepa/tekninen_dokumentaatio/Dokumentit/FI_camt_054_sample.xml.xml) and ISO20022 transaction reporting guide [ISO20022 Transaction reporting guide](http://www.fkl.fi/en/themes/sepa/sepa_documents/Dokumentit/ISO20022_Payment_Guide.pdf)
* Hardcode wanted specs into app_response.rb methods get_account_statement_content/get_debit_credit_notification_content
* Create new instance of ApplicationResponse
* method get_account_statement_content takes a bank statement file (xml) as a parameter and returns selected info in a hash
* method get_debit_credit_notification_content takes a debit credit notification file (xml) as a parameter and returns selected info in a hash
* method animate_response takes a full application response xml as a parameter and parses data into objects, can be used to take out different formats of Content-field, without predefined parameter specs

## Contributing

1. Fork it
2. Create your feature branch (`git checkout -b my-new-feature`)
3. Commit your changes (`git commit -am 'Add some feature'`)
4. Push to the branch (`git push origin my-new-feature`)
5. Create new Pull Request

## License

Released under the [MIT License](http://opensource.org/licenses/MIT).<|MERGE_RESOLUTION|>--- conflicted
+++ resolved
@@ -53,35 +53,11 @@
 
         sepa_client = Sepa::Client.new(params)
 
-<<<<<<< HEAD
-4. There are five methods that can be called after initializing the client:
-
-  * Returns the whole soap response as a hash:
-
-            sepa_client.call
-
-  * Returns the application request in base64 coded format:
-
-            sepa_client.get_ar_as_base64
-
-  * Returns the application request as a string:
-
-            sepa_client.get_ar_as_string
-
-  * Returns the content field of the application request in base64 coded format:
-
-            sepa_client.get_content_as_base64
-
-  * Returns the content field of the application request as a string:
-
-            sepa_client.get_content_as_string
-=======
 4. There is only one method that can be called after initializing the client:
 
   * Returns the whole soap response as a savon response object:
 
             client.send
->>>>>>> 598924f0
 
 ### For downloading Nordea certificate
 
